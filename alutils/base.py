--- conflicted
+++ resolved
@@ -136,11 +136,7 @@
     # Build the flattened array
     x_flat = np.zeros((*x.shape[:-2], n * (n + 1) // 2)) # (..., n*(n + 1)/2)
     x_flat[..., ii[0], ii[1]] = x
-<<<<<<< HEAD
-    return x_flat
-=======
     return x_flat
 
 class RuntimeUnreachableError(RuntimeError):
     pass
->>>>>>> e135e2a2
