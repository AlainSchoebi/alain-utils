# Numpy
import numpy as np
from numpy.typing import NDArray

# Utils
from .pose import Pose
from .base import homogenized, dehomogenized

<<<<<<< HEAD
def get_homogeneous_pixels_array(image_shape: Tuple[int]) -> NDArray:
=======
def get_homogeneous_pixels_array(image_shape: tuple[int]) -> NDArray:
>>>>>>> e135e2a2

    """
    Create a pixel array containing homogeneous coordinates (u, v, 1) for every pixel coordinate in an image.

    Inputs
    - image_shape: tuple describing the dimensions of the image, (H, W)

    Outputs
    - pixels:      (H, W, 3) array containing the homogeneous coordinates
    """

    if not len(image_shape) == 2:
        raise ValueError(f"The provided shape must have 2 elements, i.e. (H, W), not {image_shape}.")

    pixels = np.ones((*image_shape, 3), dtype=int) # (H, W, 3) (homogeneous 2D pixel coordinates)
    pixels[:, :, 0] = np.arange(image_shape[1])[None, :]  # u values
    pixels[:, :, 1] = np.arange(image_shape[0])[:, None]  # v values

    return pixels

class PinholeCamera:

    def __init__(self, K: NDArray, pose: Pose = Pose()):
        """
        Create a PinholeCamera from the given intrinsics and extrinsics.

        Inputs
        - K:     (3,3) camera intrinsics matrix
        - pose:  Pose camera extrinsics as the transformation from camera to world. I.e. t = (tx, ty, tz) represents the
                 camera coodirnates in the world frame.
        """
        self.__pose = pose
        self.set_intrinsics(K)

    def set_intrinsics(self, K: NDArray):
        assert(K.shape == (3, 3))
        self.__K = K
        self.__K_inv = np.linalg.inv(K)
        self._compute_projection_matrix()

    def set_pose(self, pose):
        self.__pose = pose
        self._compute_projection_matrix()

    def _compute_projection_matrix(self):
        self.__P = self.K @ self.__pose.inverse.Rt


    @property
    def K(self) -> NDArray:
        """Get the (3, 3) camera intrinsics matrix"""
        return self.__K

    @property
    def K_inv(self) -> NDArray:
        """Get the (3, 3) inverse camera intrinsics matrix"""
        return self.__K_inv

    @property
    def P(self) -> NDArray:
        """Get the (3, 4) camera projection matrix"""
        return self.__P

    @property
    def pose(self) -> Pose:
        """Get the camera pose"""
        return self.__pose


    def backproject_to_world_using_depth(self, coordinates: NDArray, depth: NDArray) -> NDArray:
        """
        Backproject 2D pixel coordinates to 3D points world coordinates using the provided depth.

        That is: "3D world points = Rt @ depth @ K^-1 @ coordinates"

        Inputs
        - coordinates:  (..., 2) or (..., 3)
        - depth:        (..., )

        Outputs
        - points_world: (..., 3)

        Attention: do not forget to reject any pixel whose depth is negative!
        """

        # Make coordinates homogeneous
        if coordinates.shape[-1] == 2: coordinates = homogenized(coordinates)

        if not coordinates.shape[:-1] == depth.shape:
            raise ValueError(f"The shape of coordinates {coordinates.shape} and depth {depth.shape} do not match. "
                             f"They should be in the forms (d_0, ..., d_N, 3) and (d_0, ..., d_N).")

        # Get normalized homogeneous pixel coordinates
        normalized_pixels = (self.K_inv @ coordinates[..., None])[..., 0] # (..., 3)

        # Project using depth
        points_camera = depth[..., None] * normalized_pixels # (..., 3)

        # Apply extrinsics
        points_world = (self.pose.Rt @ homogenized(points_camera)[..., None])[..., 0] # (..., 3)

        return points_world


    def backproject_camera_frame(self, coordinates: NDArray) -> NDArray:
        """
        TODO
        Backproject 2D homogeneous (..., 3), or image (..., 2) coordinates (with scale assumed to be 1) to camera frame 3D
        coordinates.
        """

        # Make coordinate homogeneous
        if coordinates.shape[-1] == 2:
            coordinates = homogenized(coordinates)
        assert coordinates.shape[-1] == 3

        # Compute normalized camera coordinates
        return dehomogenized((self.K_inv @ coordinates[..., np.newaxis])[..., 0]) # (N, 2)


    def project(self, points: NDArray, return_depth: bool = False) -> NDArray | tuple[NDArray, NDArray]:
        """
        Project 3D homogeneous (..., 4) or euclidean (..., 3) points from the world frme to the image in 2D pixel
        coordinates (... , 2).

        Inputs
        - points:       (..., 4) or (..., 3) homogeneous or euclidean points given in the world frame
        - return_depth: boolean indicating whether the depth of the world points is also returned by the function or not

        Outputs
        - pixels:       (.., 2) 2D pixel coordinates of the world points reprojected on the image
        - depth:        (...,) the depth of the world points, only returned if return_depth is set to True
        """
        if points.shape[-1] == 3: points = homogenized(points)

        # Project world points
        pixels = dehomogenized((self.P @ points[..., None])[..., 0])

        # Compute depth if required
        if return_depth:
            depth = (self.pose.inverse.Rt @ points[..., None])[..., 0][..., 2] # (...,)
            return pixels, depth

        return pixels


    def backproject(self, coordinates: NDArray) -> NDArray:
        """
        Backproject 2D homogeneous (..., 3), or image (..., 2) coordinates (with scale assumed to be 1) to extrinsics frame
        3D coordinates.

        Inputs
        - coordinates   NDArray of shape (..., 3) or (..., 2) (scale assumed to be 1 in this case)

        Outputs
        - points        NDArray of shape (..., 3)
        """
        # Compute camera frame points
        points = self.backproject_camera_frame(coordinates) # (..., 3)

        # Apply extrinsics
        if self.pose != Pose():
            # p_E = T_E_C * p_C
            points = self.pose * points
        return points

    def in_front_camera_frame(self, points: NDArray) -> NDArray:
        # Check if depth is > 0
        return points[..., 2] > 0

    def in_front(self, points: NDArray) -> NDArray:
        # Apply extrinsics
        return self.in_front_camera_frame(self.transform_to_camera_frame(points))

    def project_camera_frame_homogeneous(self, points: NDArray) -> NDArray:
        """
        Project 3D Euclidean (..., 3) points given in the camera coordinate frame to homogeneous image coordinates of
        size (..., 3).
        """
        return (self.K @ points[..., np.newaxis])[..., 0]

    def project_camera_frame(self, points: NDArray) -> NDArray:
        """
        Project 3D Euclidean (..., 3) points given in the camera coordinate frame to image coordinates of size (..., 2).
        """
        return dehomogenized(self.project_camera_frame_homogeneous(points))

    def project_homogeneous(self, points: NDArray) -> NDArray:
        """
        Project 3D homogeneous (..., 4) or Euclidean (..., 3) points given in the coordinate frame described by the
        extrinsics to homogeneous image coordinates of size (..., 3).

        Inputs
        - points                    NDArray of shape (..., 3), or (..., 4) where the last row is all ones

        Outputs
        - homogeneous_coordinates   NDArray of shape (..., 3) representing homogeneous image coordinates
        """
        # Make homogeneous
        if points.shape[-1] == 3:
            points = homogenized(points)
        assert points.shape[-1] == 4

        # Project
        return (self.P @ points[..., np.newaxis])[..., 0]

    def transform_to_camera_frame(self, points: NDArray) -> NDArray:
        """
        Transform points in the extrinsic frame to the camera frame.
        """
        if self.pose != Pose():
            return self.pose.inverse * points
        return points

    def transform_to_extrinsic_frame(self, points: NDArray) -> NDArray:
        """
        Transform points in the camera frame to the extrinsic frame.
        """
        if self.pose != Pose():
            return self.pose * points
        return self.pose * points<|MERGE_RESOLUTION|>--- conflicted
+++ resolved
@@ -6,12 +6,7 @@
 from .pose import Pose
 from .base import homogenized, dehomogenized
 
-<<<<<<< HEAD
-def get_homogeneous_pixels_array(image_shape: Tuple[int]) -> NDArray:
-=======
 def get_homogeneous_pixels_array(image_shape: tuple[int]) -> NDArray:
->>>>>>> e135e2a2
-
     """
     Create a pixel array containing homogeneous coordinates (u, v, 1) for every pixel coordinate in an image.
 
