# NumPy
import numpy as np

# Python
from typing import Any, Optional, Literal
from pathlib import Path

# Plotly
try:
    import plotly.graph_objects as go
    from plotly.subplots import make_subplots
except ImportError:
    pass

# Utils
from alutils.decorators import requires_package
from alutils.loggers import get_logger
logger = get_logger(__name__)

PlotLayout = list[list[dict[str, Any]]]

@requires_package('plotly')
def build_plotly_plot(
        plot: PlotLayout,
        *,
        title: Optional[str] = "",
        height: Optional[int | None] = None,
        open_browser: Optional[bool] = True,
        output_html: Optional[str | Path | None] = None,
        hover_mode: Literal['x', 'y', 'x unified', 'y unified',
                            'closest', 'False'] = 'x unified',
        bar_mode: Literal['group', 'overlay', 'stack', 'relative'] = 'group',
    ) -> None:
    """
    Builds a plotly plot from a 2D list of dictionaries. Each dictionary
    describes a subplot of the plot.

    Inputs
    ------
    plot: `list[list[dict[str, Any]]]`
        The 2D list of dictionaries describing the plot.

    Keys
    ----
    Each entry in the 2D list of dictionaries MUST have the following keys:

    title: `str`
        The title of the subplot.
    traces: `go.Scatter | go.Image ... | list[go.Scatter | go.Image | ...]`
        The trace(s) of the subplot.

    Each entry in the 2D list of dictionaries CAN have the optional keys:

    rowspan: `int`
        The number of rows spanned by the subplot.
    colspan: `int`
        the number of columns spanned by the subplot.
    xlim: `list[float, float]`
        the x-axis limits.
    ylim: `list[float, float]`
        the y-axis limits.
    secondary_ylim: `list[float, float]`
        the secondary y-axis limits.
<<<<<<< HEAD
=======
    equal_aspect_ratio: `bool`
        whether to use equal aspect ratio for the subplot.
>>>>>>> ae0f9a29
    viewpoint: `dict[str, float]`
        the viewpoint of the 3D plot.
    xlabel: `str`
        the label of the x-axis.
    ylabel: `str`
        the label of the y-axis.
    tick_format_x: `str`
        the tick format for the x-axis.
    tick_format_y: `str`
        the tick format for the y-axis.
    tick_format_secondary_y: `str`
        the tick format for the secondary y-axis.
    log_scale_x: `bool`
        whether to use a logarithmic scale for the x-axis.
    log_scale_y: `bool`
        whether to use a logarithmic scale for the y-axis.
    secondary_log_scale_y: `bool`
        whether to use a logarithmic scale for the secondary y-axis.
    secondary_ylabel: `str`
        the label of the secondary y-axis.
    secondary_y_axis_trace_idx: `list[int]`
        the indices of which traces should be plotted on the secondary y-axis.
    shared_x_axis_identifier: `str`
        the name of the shared x-axis. Note that the name only serves as
        identification and the actual string is irrelevant.
    shared_y_axis_identifier: `str`
        the name of the shared y-axis. Note that the name only serves as
        identification and the actual string is irrelevant.
    # TODO DO SHARED X-Y AXES joint

    Optional Inputs
    ---------------
    title: `str`
        The title of the plot.
    open_browser: `bool`
        Whether to open the plot in the browser. Default is `True`.
    output_html: `str | Path | None`
        The path to save the plot as an HTML file. Default is `None`.
    hover_mode: `x | y | x unified | y unified | closest | False`
        Hover mode for all the subplot. Default is `x unified`.
    bar_mode: TODO
        TODO
    """

    rows = len(plot)
    assert rows > 0 and "Plot cannot be empty"

    # Count number of columns (not very clean...)
    cols = []
    for i, row in enumerate(plot):
        col = len(row)
        for j in range(len(row)):
            if row[j] is not None and 'colspan' in row[j]:
                col += row[j]['colspan'] - 1
                for jj in range(j + 1, j + row[j]['colspan']):
                    if jj >= len(row):
                        break
                    if row[jj] is None:
                        col -= 1
                    else:
                        logger.error(
                            f"Invalid use of 'colspan'. The entry of the " +
                            f"plot at `plot[{i}][{jj}] should be `None` or " +
                            f"inexistent."
                        )
                        raise ValueError(
                            f"Invalid use of 'colspan'. The entry of the " +
                            f"plot at `plot[{i}][{jj}] should be `None` or " +
                            f"inexistent."
                        )
            if row[j] is not None and 'rowspan' in row[j]:
                rows = max(rows, i + row[j]['rowspan'])

        cols.append(col)

    cols = max(cols)

    # Boolean matrix indicating whether each subplot is "overwritten" by a
    # colspan/rowspan or not
    is_span = np.full((rows, cols), fill_value=False, dtype=bool)
    for i in range(len(plot)):
        for j in range(len(plot)):
            if j >= len(plot[i]) or plot[i][j] is None:
                continue
            rowspan, colspan = 1, 1
            if 'rowspan' in plot[i][j]:
                rowspan = plot[i][j]['rowspan']
            if 'colspan' in plot[i][j]:
                colspan = plot[i][j]['colspan']

            # Check validity
            for ii in range(i, i + rowspan):
                for jj in range(j, j + colspan):
                    if ii == i and jj == j:
                        continue

                    if ii >= len(plot) or \
                       jj >= len(plot[ii]) or \
                       plot[ii][jj] is None:
                       continue

                    logger.error(
                        f"Invalid use of 'rowspan' or 'colspan'. The entry " +
                        f"of the plot at `plot[{i}][{jj}] should be `None` " +
                        f"or inexistent."
                    )
                    raise ValueError(
                        f"Invalid use of 'rowspan' or 'colspan'. The entry " +
                        f"of the plot at `plot[{i}][{jj}] should be `None` " +
                        f"or inexistent."
                    )

            # Set span
            is_span[i:, j:][:rowspan, :colspan] = True
            is_span[i, j] = False


    # Build specifications and titles of the plot
    specs, titles = [], []
    shared_x_axis_identifiers = []
    shared_x_axis_identifiers_ref_subplot = []
    shared_y_axis_identifiers = []
    shared_y_axis_identifiers_ref_subplot = []
    scatter_3d_viewpoints, scatter_3d_counter = {}, 0
    for i in range(rows):
        specs_row = []
        for j in range(cols):

            # If subplot is "overwritten" by colspan/rowspan
            if is_span[i, j]:
                specs_row.append(None)
                continue

            # If subplot is not directly defined
            if i >= len(plot) or \
               j >= len(plot[i]):
                specs_row.append({})
                titles.append("?")
                continue

            if plot[i][j] is None:
                specs_row.append({})
                titles.append("")
                continue

            # Acces entry
            entry = plot[i][j]
            if not "title" in entry or not "traces" in entry:
                raise ValueError(f"The entry must have a 'title' and a " +
                                 f"'traces' key.")

            # Subplot title
            titles.append(entry["title"])

            # Check if any traces should be plotted
            if entry["traces"] is None or \
               isinstance(entry["traces"], list) and len(entry["traces"]) == 0:
               specs_row.append({})
               continue

            # Pick first trace
            trace = entry["traces"]
            if isinstance(entry["traces"], list):
                trace = entry["traces"][0]

            # Type of subplot
            if isinstance(trace, go.Contour):
                specs_row.append({"type": "contour"})
            elif isinstance(trace, (go.Scatter, go.Histogram)):
                specs_row.append({"type": "xy"})
            elif isinstance(trace, go.Image):
                specs_row.append({"type": "image"})
            elif isinstance(trace, go.Scatter3d) or \
                 isinstance(trace, go.Mesh3d):
                specs_row.append({"type": "scatter3d"})
                scatter_3d_counter += 1
                if 'viewpoint' in entry:
                    scene = f"scene{scatter_3d_counter}_camera"
                    scatter_3d_viewpoints[scene] = entry['viewpoint']
            elif isinstance(trace, go.Table):
                specs_row.append({"type": "table"})
            else:
                logger.error(f"Type '{type(trace)}' is not implemented.")
                raise NotImplementedError(f"Type '{type(trace)} is not " +
                                          f"implemented.")

            # Secondary y-axis
            if "secondary_y_axis_trace_idx" in entry:
                specs_row[-1].update({"secondary_y": True})

            # Rowspan and colspan
            rowspan, colspan = 0, 0
            if 'rowspan' in entry:
                rowspan = entry['rowspan']
                specs_row[-1]['rowspan'] = rowspan

            if 'colspan' in entry:
                colspan = entry['colspan']
                specs_row[-1]['colspan'] = colspan

            # Shared x-axes
            if 'shared_x_axis_identifier' in entry:
                identifier = entry['shared_x_axis_identifier']
                if not identifier in shared_x_axis_identifiers:
                    shared_x_axis_identifiers.append(identifier)
                    shared_x_axis_identifiers_ref_subplot.append((i, j))

            # Shared y-axes
            if 'shared_y_axis_identifier' in entry:
                identifier = entry['shared_y_axis_identifier']
                if not identifier in shared_y_axis_identifiers:
                    shared_y_axis_identifiers.append(identifier)
                    shared_y_axis_identifiers_ref_subplot.append((i, j))

        specs.append(specs_row)

    # Make plot
    fig = make_subplots(
        rows=rows, cols=cols, specs=specs, subplot_titles=titles
    )

    # Build plot
    axes_counter = 0
    for i, row in enumerate(plot):
        for j, entry in enumerate(row):

            if entry is None or entry["traces"] is None or \
               isinstance(entry["traces"], list) and len(entry["traces"]) == 0:
                if not is_span[i, j]: axes_counter += 1
                continue

            # Add subplots (multiple traces)
            if isinstance(entry["traces"], list):
                if len(entry["traces"]) == 0:
                    continue

                # Handle secondary y axes
                if "secondary_y_axis_trace_idx" in entry:
                    for idx, trace in enumerate(entry["traces"]):
                        secondary_y = idx in entry["secondary_y_axis_trace_idx"]
                        fig.add_trace(trace, row=i+1, col=j+1,
                                      secondary_y=secondary_y)
                else:
                     for trace in entry["traces"]:
                        fig.add_trace(trace, row=i+1, col=j+1)
            # Add subplots (single trace)
            else:
                fig.add_trace(entry["traces"], row=i+1, col=j+1)


            # Pick first trace
            trace = entry["traces"]
            if isinstance(entry["traces"], list):
                trace = entry["traces"][0]

            # Count number of usual x-y axes
            if not isinstance(trace, (go.Table, go.Mesh3d)):
                axes_counter += 1
                plot[i][j]['_axes_counter'] = axes_counter

            # Axes labels
            if 'xlabel' in entry:
                fig.update_xaxes(title_text=entry['xlabel'], row=i+1, col=j+1)
            if 'ylabel' in entry:
                fig.update_yaxes(title_text=entry['ylabel'], row=i+1, col=j+1)
            if 'secondary_ylabel' in entry:
                fig.update_yaxes(title_text=entry['secondary_ylabel'],
                                 row=i+1, col=j+1, secondary_y=True)

            # Axes scale
            if 'log_sale_x' in entry and entry['log_scale_x']:
                fig.update_xaxes(type='log', row=i+1, col=j+1)
            if 'log_scale_y' in entry and entry['log_scale_y']:
                fig.update_yaxes(type='log', row=i+1, col=j+1,
                                 secondary_y=False)
            if 'secondary_log_scale_y' in entry and \
               entry['secondary_log_scale_y']:
                fig.update_yaxes(type='log', row=i+1, col=j+1,
                                 secondary_y=True)

            # Shared x-axis
            if 'shared_x_axis_identifier' in entry:
                idx = shared_x_axis_identifiers \
                    .index(entry['shared_x_axis_identifier'])
                i_ref, j_ref = shared_x_axis_identifiers_ref_subplot[idx]
                if not (i, j) == (i_ref, j_ref):
                    fig.update_xaxes(
                        matches=f"x{plot[i_ref][j_ref]['_axes_counter']}",
                        row=i+1, col=j+1
                    )

            # Shared y-axis
            if 'shared_y_axis_identifier' in entry:
                idx = shared_y_axis_identifiers \
                    .index(entry['shared_y_axis_identifier'])
                i_ref, j_ref = shared_y_axis_identifiers_ref_subplot[idx]
                if not (i, j) == (i_ref, j_ref):
                    fig.update_yaxes(
                        matches=f"y{plot[i_ref][j_ref]['_axes_counter']}",
                        row=i+1, col=j+1
                    )

            # Axes limits
            if not isinstance(trace, (go.Scatter, go.Contour,
                                      go.Image, go.Histogram)) and \
                any([k in entry for k in ['xlim', 'ylim', 'secondary_ylim']]):
                raise ValueError(
                    f"Using properties `xlim`, `ylim` or `secondary_ylim` is "
                    f"only supported when using `Scatter`, `Contour`, `Image` "
                    f"or `Histogram` plots. Found plot type `{type(trace)}`."
                )

            if 'xlim' in entry:
                xlim = entry['xlim']
                if not isinstance(xlim, list) or not len(xlim) == 2 or \
                   None in xlim:
                    raise ValueError(f"The provided xlim='{xlim}' is " +
                                     f"invalid.")
                fig.update_xaxes(range=xlim, row=i+1, col=j+1)
            if 'ylim' in entry:
                ylim = entry['ylim']
                if not isinstance(ylim, list) or not len(ylim) == 2 or \
                    None in ylim:
                    raise ValueError(f"The provided ylim='{ylim}' is " +
                                     f"invalid.")
                fig.update_yaxes(range=ylim, row=i+1, col=j+1,
                                 secondary_y=False)
            if 'secondary_ylim' in entry:
                secondary_ylim = entry['secondary_ylim']
                if not isinstance(secondary_ylim, list) or \
                    not len(secondary_ylim) == 2 or None in secondary_ylim:
                    raise ValueError(f"The provided secondary_ylim='" +
                                     f"{secondary_ylim}' is invalid.")
                fig.update_yaxes(range=secondary_ylim,
                                 row=i+1, col=j+1, secondary_y=True)

            if 'tick_format_x' in entry:
                tick_format_x = entry['tick_format_x']
                fig.update_xaxes(
                    tickformat=tick_format_x, row=i+1, col=j+1
                )

            if 'tick_format_y' in entry:
                tick_format_y = entry['tick_format_y']
                fig.update_yaxes(
                    tickformat=tick_format_y, row=i+1, col=j+1
                )

            if 'tick_format_secondary_y' in entry:
                tick_format_secondary_y = entry['tick_format_secondary_y']
                fig.update_yaxes(
                    tickformat=tick_format_secondary_y,
                    row=i+1, col=j+1, secondary_y=True
                )

            # Aspect ratio 1:1 for traces with go.Scatter as first plot
            if 'equal_aspect_ratio' in entry and ( \
                    not entry['equal_aspect_ratio'] or \
                    not isinstance(trace, (go.Scatter))
                ):
                raise ValueError(
                    "If `equal_aspect_ratio` is provided it must be set to " +
                    "`True` and the traces must start with a `go.Scatter` plot."
                )

            if 'equal_aspect_ratio' in entry and \
               isinstance(trace, (go.Scatter)):
                fig.update_yaxes(scaleanchor=f'x{axes_counter}',
                                 row=i+1, col=j+1)

            # Automatic axes bounds for go.Image as first trace
            if isinstance(trace, go.Image):
                H, W = trace.z.shape[:2]
                if not 'xlim' in entry and not 'ylim' in entry and \
                    not 'secondary_ylim' in entry:
                    fig.update_xaxes(range=[0, W], row=i+1, col=j+1)
                    fig.update_yaxes(range=[H, 0], row=i+1, col=j+1)

            # Automatic aspect ratio 1:1 for go.Contour as first trace
            elif isinstance(trace, go.Contour):
                fig.update_xaxes(constrain='domain', row=i+1, col=j+1)
                fig.update_yaxes(constrain='domain',
                                 scaleanchor=f'x{axes_counter}',
                                 row=i+1, col=j+1)

    # Layout
    if height is None:
        height = 400 * rows
    fig.update_layout(
        title=title,
        showlegend=False,
        height=height,
        **scatter_3d_viewpoints,
        hovermode=hover_mode,
        barmode=bar_mode,
    )

    # Save HTML file
    if output_html is not None:
        if not Path(output_html).parent.exists():
            logger.error(
                f"The directory '{Path(output_html).parent}' does not exist. " +
                f"Cannot save Plotly plot."
            )
            raise FileNotFoundError(
                f"The directory '{Path(output_html).parent}' does not exist. " +
                f"Cannot save Plotly plot."
            )
        fig.write_html(str(output_html), include_mathjax='cdn')

    # Open browser
    if open_browser:
        fig.show()

    # Log
    logger.info(f"Successfully built Plotly plot `{title}` to `{output_html}`.")
    logger.debug(fig.layout) # log layout for debugging purposes

    return None<|MERGE_RESOLUTION|>--- conflicted
+++ resolved
@@ -61,11 +61,8 @@
         the y-axis limits.
     secondary_ylim: `list[float, float]`
         the secondary y-axis limits.
-<<<<<<< HEAD
-=======
     equal_aspect_ratio: `bool`
         whether to use equal aspect ratio for the subplot.
->>>>>>> ae0f9a29
     viewpoint: `dict[str, float]`
         the viewpoint of the 3D plot.
     xlabel: `str`
